#
# This file is autogenerated by pip-compile
# To update, run:
#
#    pip-compile
#
amqp==5.0.5               # via kombu
anytree==2.8.0            # via oasislmf
appdirs==1.4.4            # via virtualenv
argparsetree==0.0.6       # via oasislmf
arrow==1.0.3              # via jinja2-time
asgiref==3.3.1            # via channels, daphne, django
attrs==20.3.0             # via automat, hypothesis, jsonschema, pytest, service-identity, twisted
autobahn==21.3.1          # via daphne
automat==20.2.0           # via twisted
backcall==0.2.0           # via ipython
backports.tempfile==1.0   # via -r requirements.in, oasislmf
backports.weakref==1.0.post1  # via backports.tempfile
beautifulsoup4==4.9.3     # via webtest
billiard==3.6.3.0         # via celery, oasislmf
binaryornot==0.4.4        # via cookiecutter
boto3==1.17.41            # via -r requirements-server.in
botocore==1.20.41         # via boto3, s3transfer
celery==5.0.5             # via -r ./requirements-server.in, -r ./requirements-worker.in
certifi==2020.12.5        # via oasislmf, requests
cffi==1.14.5              # via cryptography
chainmap==1.0.3           # via -r ./requirements-server.in, oasislmf
channels==3.0.3           # via -r ./requirements-server.in
chardet==4.0.0            # via binaryornot, oasislmf, requests
click-didyoumean==0.0.3   # via celery
click-plugins==1.1.1      # via celery
click-repl==0.1.6         # via celery
click==7.1.2              # via celery, click-didyoumean, click-plugins, click-repl, cookiecutter, pip-tools
configparser==5.0.2       # via -r ./requirements-server.in, -r ./requirements-worker.in
constantly==15.1.0        # via twisted
cookiecutter==1.7.2       # via oasislmf
coreapi==2.3.3            # via -r ./requirements-server.in, drf-yasg
coreschema==0.0.4         # via coreapi, drf-yasg
coverage==5.5             # via -r requirements.in, pytest-cov
cryptography==3.4.7       # via autobahn, pyopenssl, service-identity
daphne==3.0.1             # via -r ./requirements-server.in, channels
decorator==4.4.2          # via ipython
distlib==0.3.1            # via virtualenv
django-cleanup==5.1.0     # via -r ./requirements-server.in
django-filter==2.4.0      # via -r ./requirements-server.in
django-model-utils==4.1.1  # via -r ./requirements-server.in
django-storages==1.11.1   # via -r ./requirements-server.in
django-webtest==1.9.7     # via -r requirements.in
django==3.1.7             # via -r ./requirements-server.in, channels, django-filter, django-model-utils, django-storages, djangorestframework, djangorestframework-simplejwt, drf-yasg, model-mommy
djangorestframework-simplejwt==4.6.0  # via -r ./requirements-server.in
djangorestframework==3.12.4  # via -r ./requirements-server.in, djangorestframework-simplejwt, drf-yasg
drf-yasg==1.20.0          # via -r ./requirements-server.in
fasteners==0.16           # via -r ./requirements-worker.in, -r requirements.in
filelock==3.0.12          # via tox, virtualenv
flake8==3.9.0             # via -r requirements.in
future==0.18.2            # via oasislmf
greenlet==1.0.0           # via sqlalchemy
hyperlink==21.0.0         # via autobahn, twisted
hypothesis==6.8.3         # via -r requirements.in
idna==2.10                # via hyperlink, requests, twisted
incremental==21.3.0       # via twisted
inflection==0.5.1         # via drf-yasg
iniconfig==1.1.1          # via pytest
ipdb==0.13.7              # via -r requirements.in
ipython-genutils==0.2.0   # via traitlets
ipython==7.22.0           # via ipdb
itypes==1.2.0             # via coreapi
jedi==0.18.0              # via ipython
jinja2-time==0.2.0        # via cookiecutter
jinja2==2.11.3            # via cookiecutter, coreschema, jinja2-time
jmespath==0.10.0          # via boto3, botocore
<<<<<<< HEAD
jsonpickle==1.4.2         # via -r ./requirements-server.in
=======
jsonpickle==2.0.0         # via -r ./requirements-server.in
>>>>>>> e71f23b7
jsonschema==3.2.0         # via -r ./requirements-server.in, oasislmf
kombu==5.0.2              # via celery
llvmlite==0.36.0          # via numba
markdown==3.3.4           # via -r ./requirements-server.in
markupsafe==1.1.1         # via cookiecutter, jinja2
mccabe==0.6.1             # via flake8
mock==4.0.3               # via -r requirements.in
model-mommy==2.0.0        # via -r requirements.in
msgpack==1.0.2            # via oasislmf
numba==0.53.1             # via oasislmf
numexpr==2.7.3            # via oasislmf
numpy==1.20.2             # via numba, numexpr, pandas
oasislmf==1.16.0          # via -r ./requirements-worker.in
packaging==20.9           # via drf-yasg, pytest, tox
pandas==1.2.3             # via oasislmf
parso==0.8.2              # via jedi
pathlib2==2.3.5           # via -r ./requirements-server.in, -r ./requirements-worker.in, oasislmf
pep517==0.10.0            # via pip-tools
pexpect==4.8.0            # via ipython
pickleshare==0.7.5        # via ipython
pip-tools==6.0.1          # via -r requirements.in
pluggy==0.13.1            # via pytest, tox
poyo==0.5.0               # via cookiecutter
prompt-toolkit==3.0.18    # via click-repl, ipython
psycopg2==2.8.6           # via -r ./requirements-server.in, -r ./requirements-worker.in
ptyprocess==0.7.0         # via pexpect
py==1.10.0                # via pytest, tox
pyasn1-modules==0.2.8     # via service-identity
pyasn1==0.4.8             # via pyasn1-modules, service-identity
pycodestyle==2.7.0        # via flake8
pycparser==2.20           # via cffi
pyflakes==2.3.1           # via flake8
pygments==2.8.1           # via ipython
pyjwt==2.0.1              # via djangorestframework-simplejwt
pymysql==1.0.2            # via -r ./requirements-server.in, -r ./requirements-worker.in
pyopenssl==20.0.1         # via -r requirements.in, twisted
pyparsing==2.4.7          # via packaging
pyrsistent==0.17.3        # via jsonschema
pytest-cov==2.11.1        # via -r requirements.in
pytest-django==4.1.0      # via -r requirements.in
pytest==6.2.2             # via -r ./requirements-worker.in, -r requirements.in, pytest-cov, pytest-django
python-dateutil==2.8.1    # via arrow, botocore, pandas
python-slugify==4.0.1     # via cookiecutter
pytz==2021.1              # via celery, django, oasislmf, pandas
requests-toolbelt==0.9.1  # via oasislmf
requests==2.25.1          # via -r requirements.in, cookiecutter, coreapi, oasislmf, requests-toolbelt
rtree==0.9.7              # via oasislmf
ruamel.yaml.clib==0.2.2   # via ruamel.yaml
ruamel.yaml==0.17.2       # via drf-yasg
s3transfer==0.3.6         # via boto3
service-identity==18.1.0  # via twisted
shapely==1.7.1            # via oasislmf
shutilwhich==1.1.0        # via oasislmf
six==1.15.0               # via anytree, automat, click-repl, cookiecutter, fasteners, jsonschema, pathlib2, pyopenssl, python-dateutil, tox, virtualenv, webtest
sortedcontainers==2.3.0   # via hypothesis
soupsieve==2.2.1          # via beautifulsoup4
sqlalchemy==1.4.4         # via -r ./requirements-server.in, -r ./requirements-worker.in
sqlparse==0.4.1           # via django
tabulate==0.8.9           # via oasislmf
text-unidecode==1.3       # via python-slugify
toml==0.10.2              # via ipdb, pep517, pytest, tox
tox==3.23.0               # via -r requirements.in
tqdm==4.59.0              # via oasislmf
traitlets==5.0.5          # via ipython
twisted[tls]==21.2.0      # via daphne
txaio==21.2.1             # via autobahn
uritemplate==3.0.1        # via coreapi, drf-yasg
urllib3==1.26.4           # via botocore, requests
vine==5.0.0               # via amqp, celery
virtualenv==20.4.3        # via tox
waitress==2.0.0           # via webtest
wcwidth==0.2.5            # via prompt-toolkit
webob==1.8.7              # via webtest
webtest==2.0.35           # via django-webtest
whitenoise==5.2.0         # via -r ./requirements-server.in
zope.interface==5.3.0     # via twisted

# The following packages are considered to be unsafe in a requirements file:
# pip
# setuptools<|MERGE_RESOLUTION|>--- conflicted
+++ resolved
@@ -69,11 +69,7 @@
 jinja2-time==0.2.0        # via cookiecutter
 jinja2==2.11.3            # via cookiecutter, coreschema, jinja2-time
 jmespath==0.10.0          # via boto3, botocore
-<<<<<<< HEAD
-jsonpickle==1.4.2         # via -r ./requirements-server.in
-=======
 jsonpickle==2.0.0         # via -r ./requirements-server.in
->>>>>>> e71f23b7
 jsonschema==3.2.0         # via -r ./requirements-server.in, oasislmf
 kombu==5.0.2              # via celery
 llvmlite==0.36.0          # via numba
