from django.conf import settings
from django.utils.translation import gettext_lazy as _
from django.db import models
from model_utils.models import TimeStampedModel
from rest_framework.reverse import reverse

from ..files.models import RelatedFile
from ..data_files.models import DataFile


class SoftDeleteManager(models.Manager):
    def __init__(self, *args, **kwargs):
        self.alive_only = kwargs.pop('alive_only', True)
        super(SoftDeleteManager, self).__init__(*args, **kwargs)

    def get_queryset(self):
        if self.alive_only:
            return SoftDeleteQuerySet(self.model).filter(deleted=False)
        return SoftDeleteQuerySet(self.model)

    def hard_delete(self):
        return self.get_queryset().hard_delete()


class SoftDeleteQuerySet(models.query.QuerySet):
    def delete(self):
        return super(SoftDeleteQuerySet, self).update(deleted=True)

    def hard_delete(self):
        return super(SoftDeleteQuerySet, self).delete()

    def alive(self):
        return self.filter(deleted=False)

    def dead(self):
        return self.exclude(deleted=False)


class AnalysisModel(TimeStampedModel):
    supplier_id = models.CharField(max_length=255, help_text=_('The supplier ID for the model.'))
    model_id = models.CharField(max_length=255, help_text=_('The model ID for the model.'))
    version_id = models.CharField(max_length=255, help_text=_('The version ID for the model.'))
    resource_file = models.ForeignKey(RelatedFile, on_delete=models.CASCADE, null=True, default=None, related_name='analysis_model_resource_file')
    creator = models.ForeignKey(settings.AUTH_USER_MODEL, on_delete=models.CASCADE)
    data_files = models.ManyToManyField(DataFile, blank=True, related_name='analyses_model_data_files')
    ver_ktools = models.CharField(max_length=255, null=True, default=None, help_text=_('The worker ktools version.'))
    ver_oasislmf = models.CharField(max_length=255, null=True, default=None, help_text=_('The worker oasislmf version.'))
    ver_platform = models.CharField(max_length=255, null=True, default=None, help_text=_('The worker platform version.'))
<<<<<<< HEAD
    oasislmf_config = models.TextField(default='')
=======
    deleted = models.BooleanField(default=False, editable=False)

    # Logical Delete
    objects = SoftDeleteManager()
    all_objects = SoftDeleteManager(alive_only=False)
>>>>>>> 04982c88

    class Meta:
        unique_together = ('supplier_id', 'model_id', 'version_id')

    def __str__(self):
        return '{}-{}-{}'.format(self.supplier_id, self.model_id, self.version_id)

    @property
    def queue_name(self):
        return str(self)

    def hard_delete(self):
        super(AnalysisModel, self).delete()
    
    def delete(self):
        self.deleted = True
        self.save()
    
    def activate(self, request=None):
        self.deleted = False

        # Update model
        if request:
            self.creator = request.user
            try:
                # update Data_files
                file_pks = request.data['data_files']
                for current_file in self.data_files.all():
                    self.data_files.remove(current_file)
                for new_file in DataFile.objects.filter(pk__in=file_pks):
                    self.data_files.add(new_file.id)
            except KeyError:
                pass
        self.save()

    def get_absolute_resources_file_url(self, request=None):
        return reverse('analysis-model-resource-file', kwargs={'version': 'v1', 'pk': self.pk}, request=request)
    def get_absolute_versions_url(self, request=None):
        return reverse('analysis-model-versions', kwargs={'version': 'v1', 'pk': self.pk}, request=request)
    def get_absolute_settings_url(self, request=None):
        return reverse('model-settings', kwargs={'version': 'v1', 'pk': self.pk}, request=request)


class QueueModelAssociation(models.Model):
    model = models.ForeignKey(AnalysisModel, null=False, on_delete=models.CASCADE, related_name='queue_associations')
    queue_name = models.CharField(max_length=255, blank=False, editable=False)

    class Meta:
        unique_together = (('model', 'queue_name'), )

    def __str__(self):
        return f'{self.model}: {self.queue_name}'<|MERGE_RESOLUTION|>--- conflicted
+++ resolved
@@ -46,15 +46,12 @@
     ver_ktools = models.CharField(max_length=255, null=True, default=None, help_text=_('The worker ktools version.'))
     ver_oasislmf = models.CharField(max_length=255, null=True, default=None, help_text=_('The worker oasislmf version.'))
     ver_platform = models.CharField(max_length=255, null=True, default=None, help_text=_('The worker platform version.'))
-<<<<<<< HEAD
     oasislmf_config = models.TextField(default='')
-=======
     deleted = models.BooleanField(default=False, editable=False)
 
     # Logical Delete
     objects = SoftDeleteManager()
     all_objects = SoftDeleteManager(alive_only=False)
->>>>>>> 04982c88
 
     class Meta:
         unique_together = ('supplier_id', 'model_id', 'version_id')
