import string
from unittest import skip

from backports.tempfile import TemporaryDirectory
from celery import signature
from django.test import override_settings
from django.utils.timezone import now, utc
from django_webtest import WebTestMixin
from freezegun import freeze_time
from hypothesis import given, settings
from hypothesis._strategies import datetimes, just
from hypothesis.extra.django import TestCase
from hypothesis.strategies import text, sampled_from
from mock import patch, PropertyMock, Mock
from rest_framework.exceptions import ValidationError

from src.conf import iniconf
from ...portfolios.tests.fakes import fake_portfolio
from ...files.tests.fakes import fake_related_file
from ...auth.tests.fakes import fake_user
<<<<<<< HEAD
from ..models import Analysis, AnalysisTaskStatus
from ..tasks import record_run_analysis_result, generate_input_success
from .fakes import fake_analysis, FakeAsyncResultFactory, fake_analysis_task_status
=======
from ..models import Analysis
from ..tasks import record_run_analysis_result, record_generate_input_result
from .fakes import fake_analysis, FakeAsyncResultFactory
>>>>>>> 04982c88

# Override default deadline for all tests to 8s
settings.register_profile("ci", deadline=800.0)
settings.load_profile("ci")


class CancelAnalysisTask(WebTestMixin, TestCase):
    @given(orig_status=sampled_from([
        Analysis.status_choices.INPUTS_GENERATION_QUEUED,
        Analysis.status_choices.INPUTS_GENERATION_STARTED,
    ]))
    def test_analysis_is_running_input_generation___analysis_status_is_updated_and_running_children_are_cancelled(self, orig_status):
        _now = now()
        async_result_mock = Mock()

        with freeze_time(_now), \
             patch('src.server.oasisapi.analyses.models.AsyncResult', return_value=async_result_mock) as async_res_mock:
            analysis = fake_analysis(status=orig_status)

            complete = fake_analysis_task_status(analysis=analysis, status=AnalysisTaskStatus.status_choices.COMPLETED)
            error = fake_analysis_task_status(analysis=analysis, status=AnalysisTaskStatus.status_choices.ERROR)
            queued = fake_analysis_task_status(analysis=analysis, status=AnalysisTaskStatus.status_choices.QUEUED)
            started = fake_analysis_task_status(analysis=analysis, status=AnalysisTaskStatus.status_choices.STARTED)

            analysis.cancel()

            analysis.refresh_from_db()
            complete.refresh_from_db()
            error.refresh_from_db()
            queued.refresh_from_db()
            started.refresh_from_db()

            self.assertEqual(analysis.status, Analysis.status_choices.INPUTS_GENERATION_CANCELLED)
            self.assertEqual(analysis.task_finished, _now)

            self.assertEqual(complete.status, AnalysisTaskStatus.status_choices.COMPLETED)
            self.assertEqual(error.status, AnalysisTaskStatus.status_choices.ERROR)
            self.assertEqual(queued.status, AnalysisTaskStatus.status_choices.CANCELLED)
            self.assertEqual(started.status, AnalysisTaskStatus.status_choices.CANCELLED)

            self.assertEqual(async_res_mock.call_count, 2)
            self.assertEqual(async_result_mock.revoke.call_count, 2)
            async_res_mock.assert_any_call(queued.task_id)
            async_res_mock.assert_any_call(started.task_id)

    @given(orig_status=sampled_from([
        Analysis.status_choices.RUN_QUEUED,
        Analysis.status_choices.RUN_STARTED,
    ]))
    def test_analysis_is_running_loss_generation___analysis_status_is_updated_and_running_children_are_cancelled(self, orig_status):
        _now = now()
        async_result_mock = Mock()

        with freeze_time(_now), \
             patch('src.server.oasisapi.analyses.models.AsyncResult', return_value=async_result_mock) as async_res_mock:
            analysis = fake_analysis(status=orig_status)

            complete = fake_analysis_task_status(analysis=analysis, status=AnalysisTaskStatus.status_choices.COMPLETED)
            error = fake_analysis_task_status(analysis=analysis, status=AnalysisTaskStatus.status_choices.ERROR)
            queued = fake_analysis_task_status(analysis=analysis, status=AnalysisTaskStatus.status_choices.QUEUED)
            started = fake_analysis_task_status(analysis=analysis, status=AnalysisTaskStatus.status_choices.STARTED)

            analysis.cancel()

            analysis.refresh_from_db()
            complete.refresh_from_db()
            error.refresh_from_db()
            queued.refresh_from_db()
            started.refresh_from_db()

            self.assertEqual(analysis.status, Analysis.status_choices.RUN_CANCELLED)
            self.assertEqual(analysis.task_finished, _now)

            self.assertEqual(complete.status, AnalysisTaskStatus.status_choices.COMPLETED)
            self.assertEqual(error.status, AnalysisTaskStatus.status_choices.ERROR)
            self.assertEqual(queued.status, AnalysisTaskStatus.status_choices.CANCELLED)
            self.assertEqual(started.status, AnalysisTaskStatus.status_choices.CANCELLED)

            self.assertEqual(async_res_mock.call_count, 2)
            self.assertEqual(async_result_mock.revoke.call_count, 2)
            async_res_mock.assert_any_call(queued.task_id)
            async_res_mock.assert_any_call(started.task_id)

    @given(
        end_time=datetimes(timezones=just(utc)),
        orig_status=sampled_from([
            Analysis.status_choices.INPUTS_GENERATION_ERROR,
            Analysis.status_choices.INPUTS_GENERATION_CANCELLED,
            Analysis.status_choices.RUN_ERROR,
            Analysis.status_choices.RUN_CANCELLED,
        ])
    )
    def test_analysis_already_in_and_ended_state___analysis_status_is_unchanged(self, orig_status, end_time):
        _now = now()
        async_result_mock = Mock()

        with freeze_time(_now), \
             patch('src.server.oasisapi.analyses.models.AsyncResult', return_value=async_result_mock) as async_res_mock:
            analysis = fake_analysis(status=orig_status, task_finished=end_time)

            complete = fake_analysis_task_status(analysis=analysis, status=AnalysisTaskStatus.status_choices.COMPLETED)
            error = fake_analysis_task_status(analysis=analysis, status=AnalysisTaskStatus.status_choices.ERROR)
            queued = fake_analysis_task_status(analysis=analysis, status=AnalysisTaskStatus.status_choices.QUEUED)
            started = fake_analysis_task_status(analysis=analysis, status=AnalysisTaskStatus.status_choices.STARTED)

            analysis.cancel()

            analysis.refresh_from_db()
            complete.refresh_from_db()
            error.refresh_from_db()
            queued.refresh_from_db()
            started.refresh_from_db()

            self.assertEqual(analysis.status, orig_status)
            self.assertEqual(analysis.task_finished, end_time)

            self.assertEqual(complete.status, AnalysisTaskStatus.status_choices.COMPLETED)
            self.assertEqual(error.status, AnalysisTaskStatus.status_choices.ERROR)
            self.assertEqual(queued.status, AnalysisTaskStatus.status_choices.CANCELLED)
            self.assertEqual(started.status, AnalysisTaskStatus.status_choices.CANCELLED)

            self.assertEqual(async_res_mock.call_count, 2)
            self.assertEqual(async_result_mock.revoke.call_count, 2)
            async_res_mock.assert_any_call(queued.task_id)
            async_res_mock.assert_any_call(started.task_id)


class AnalysisRun(WebTestMixin, TestCase):
    @given(
        status=sampled_from([
            Analysis.status_choices.READY,
            Analysis.status_choices.RUN_COMPLETED,
            Analysis.status_choices.RUN_CANCELLED,
            Analysis.status_choices.RUN_ERROR
        ]),
        task_id=text(min_size=1, max_size=10, alphabet=string.ascii_letters),
    )
    def test_state_is_ready___run_is_started(self, status, task_id):
        with TemporaryDirectory() as d:
            with override_settings(MEDIA_ROOT=d):
                res_factory = FakeAsyncResultFactory(target_task_id=task_id)
                analysis = fake_analysis(status=status, run_task_id=task_id, input_file=fake_related_file(), settings_file=fake_related_file())
                initiator = fake_user()

                sig_res = Mock()
                sig_res.delay.return_value = res_factory(task_id)

                with patch('src.server.oasisapi.analyses.models.Analysis.run_analysis_signature', PropertyMock(return_value=sig_res)):
                    analysis.run(initiator)

                    sig_res.delay.assert_called_once_with(analysis.pk, initiator.pk)

    @given(
        status=sampled_from([
            Analysis.status_choices.NEW,
            Analysis.status_choices.INPUTS_GENERATION_ERROR,
            Analysis.status_choices.INPUTS_GENERATION_CANCELLED,
            Analysis.status_choices.INPUTS_GENERATION_STARTED,
            Analysis.status_choices.RUN_STARTED,
        ]),
        task_id=text(min_size=1, max_size=10, alphabet=string.ascii_letters),
    )
    def test_state_is_running_or_generating_inputs___validation_error_is_raised_revoke_is_not_called(self, status, task_id):
        res_factory = FakeAsyncResultFactory(target_task_id=task_id)
        initiator = fake_user()

        sig_res = Mock()
        with patch('src.server.oasisapi.analyses.models.Analysis.run_analysis_signature', PropertyMock(return_value=sig_res)):
            analysis = fake_analysis(status=status, run_task_id=task_id)

            with self.assertRaises(ValidationError) as ex:
                analysis.run(initiator)

            self.assertEqual({'status': ['Analysis must be in one of the following states [READY, RUN_COMPLETED, RUN_ERROR, RUN_CANCELLED]']}, ex.exception.detail)
            self.assertEqual(status, analysis.status)
            self.assertFalse(res_factory.revoke_called)

    def test_run_analysis_signature_is_correct(self):
        with TemporaryDirectory() as d:
            with override_settings(MEDIA_ROOT=d):
                analysis = fake_analysis(input_file=fake_related_file(), settings_file=fake_related_file())

                sig = analysis.run_analysis_signature

                self.assertEqual(sig.task, 'start_loss_generation_task')
                self.assertEqual(
                    sig.options['queue'],
                    iniconf.settings.get('worker', 'LOSSES_GENERATION_CONTROLLER_QUEUE', fallback='celery')
                )


class AnalysisGenerateInputs(WebTestMixin, TestCase):
    @given(
        status=sampled_from([c for c in Analysis.status_choices._db_values if c not in [
            Analysis.status_choices.INPUTS_GENERATION_QUEUED, 
            Analysis.status_choices.INPUTS_GENERATION_STARTED, 
            Analysis.status_choices.RUN_QUEUED,
            Analysis.status_choices.RUN_STARTED
        ]]),
        task_id=text(min_size=1, max_size=10, alphabet=string.ascii_letters),
    )
    def test_state_is_not_running___run_is_started(self, status, task_id):
        with TemporaryDirectory() as d:
            with override_settings(MEDIA_ROOT=d):
                res_factory = FakeAsyncResultFactory(target_task_id=task_id)
                analysis = fake_analysis(status=status, run_task_id=task_id, portfolio=fake_portfolio(location_file=fake_related_file()))
                initiator = fake_user()

                sig_res = Mock()
                sig_res.delay.return_value = res_factory(task_id)

                with patch('src.server.oasisapi.analyses.models.Analysis.generate_input_signature', PropertyMock(return_value=sig_res)):
                    analysis.generate_inputs(initiator)

<<<<<<< HEAD
                    sig_res.delay.assert_called_once_with(analysis.pk, initiator.pk)
=======
                    sig_res.link.assert_called_once_with(record_generate_input_result.s(analysis.pk, initiator.pk))
                    sig_res.link_error.assert_called_once_with(
                        signature('on_error', args=('record_generate_input_failure', analysis.pk, initiator.pk), queue=analysis.model.queue_name)
                    )
                    sig_res.delay.assert_called_once_with()
>>>>>>> 04982c88

    @given(
        status=sampled_from([
            Analysis.status_choices.INPUTS_GENERATION_STARTED,
            Analysis.status_choices.RUN_STARTED,
        ]),
        task_id=text(min_size=1, max_size=10, alphabet=string.ascii_letters),
    )
    def test_state_is_running_or_generating_inputs___validation_error_is_raised_revoke_is_not_called(self, status, task_id):
        with TemporaryDirectory() as d:
            with override_settings(MEDIA_ROOT=d):
                res_factory = FakeAsyncResultFactory(target_task_id=task_id)
                initiator = fake_user()

                sig_res = Mock()
                with patch('src.server.oasisapi.analyses.models.Analysis.generate_input_signature', PropertyMock(return_value=sig_res)):
                    analysis = fake_analysis(status=status, run_task_id=task_id, portfolio=fake_portfolio(location_file=fake_related_file()))

                    with self.assertRaises(ValidationError) as ex:
                        analysis.generate_inputs(initiator)

                    self.assertEqual({'status': [
                        'Analysis status must be one of [NEW, INPUTS_GENERATION_ERROR, INPUTS_GENERATION_CANCELLED, READY, RUN_COMPLETED, RUN_CANCELLED, RUN_ERROR]'
                    ]}, ex.exception.detail)
                    self.assertEqual(status, analysis.status)
                    self.assertFalse(res_factory.revoke_called)

    @given(task_id=text(min_size=1, max_size=10, alphabet=string.ascii_letters))
    def test_portfolio_has_no_location_file___validation_error_is_raised_revoke_is_not_called(self, task_id):
        with TemporaryDirectory() as d:
            with override_settings(MEDIA_ROOT=d):
                res_factory = FakeAsyncResultFactory(target_task_id=task_id)
                initiator = fake_user()

                sig_res = Mock()
                with patch('src.server.oasisapi.analyses.models.Analysis.generate_input_signature', PropertyMock(return_value=sig_res)):
                    analysis = fake_analysis(status=Analysis.status_choices.NEW, run_task_id=task_id)

                    with self.assertRaises(ValidationError) as ex:
                        analysis.generate_inputs(initiator)

                    self.assertEqual({'portfolio': ['"location_file" must not be null']}, ex.exception.detail)

                    self.assertEqual(Analysis.status_choices.NEW, analysis.status)
                    self.assertFalse(res_factory.revoke_called)

    def test_generate_input_signature_is_correct(self):
        with TemporaryDirectory() as d:
            with override_settings(MEDIA_ROOT=d):
                analysis = fake_analysis(portfolio=fake_portfolio(location_file=fake_related_file()))

                sig = analysis.generate_input_signature

                self.assertEqual(sig.task, 'start_input_generation_task')
                self.assertEqual(
                    sig.options['queue'],
                    iniconf.settings.get('worker', 'INPUT_GENERATION_CONTROLLER_QUEUE', fallback='celery')
                )<|MERGE_RESOLUTION|>--- conflicted
+++ resolved
@@ -18,15 +18,9 @@
 from ...portfolios.tests.fakes import fake_portfolio
 from ...files.tests.fakes import fake_related_file
 from ...auth.tests.fakes import fake_user
-<<<<<<< HEAD
 from ..models import Analysis, AnalysisTaskStatus
-from ..tasks import record_run_analysis_result, generate_input_success
+from ..tasks import record_run_analysis_result, record_generate_input_result
 from .fakes import fake_analysis, FakeAsyncResultFactory, fake_analysis_task_status
-=======
-from ..models import Analysis
-from ..tasks import record_run_analysis_result, record_generate_input_result
-from .fakes import fake_analysis, FakeAsyncResultFactory
->>>>>>> 04982c88
 
 # Override default deadline for all tests to 8s
 settings.register_profile("ci", deadline=800.0)
@@ -241,15 +235,7 @@
                 with patch('src.server.oasisapi.analyses.models.Analysis.generate_input_signature', PropertyMock(return_value=sig_res)):
                     analysis.generate_inputs(initiator)
 
-<<<<<<< HEAD
                     sig_res.delay.assert_called_once_with(analysis.pk, initiator.pk)
-=======
-                    sig_res.link.assert_called_once_with(record_generate_input_result.s(analysis.pk, initiator.pk))
-                    sig_res.link_error.assert_called_once_with(
-                        signature('on_error', args=('record_generate_input_failure', analysis.pk, initiator.pk), queue=analysis.model.queue_name)
-                    )
-                    sig_res.delay.assert_called_once_with()
->>>>>>> 04982c88
 
     @given(
         status=sampled_from([
