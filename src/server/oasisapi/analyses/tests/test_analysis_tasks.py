import os
import string
import datetime
from unittest.mock import Mock, patch, PropertyMock
from uuid import uuid4

from backports.tempfile import TemporaryDirectory

from django.test import override_settings
from django.utils.timezone import now
from freezegun import freeze_time
from hypothesis import given, settings
from hypothesis.extra.django import TestCase
from hypothesis.strategies import text
from pathlib2 import Path

<<<<<<< HEAD
from ..models import Analysis, AnalysisTaskStatus
from ..task_controller import BaseController, TaskParams
from ...auth.tests.fakes import fake_user
from ..tasks import record_run_analysis_result, record_run_analysis_failure, generate_input_success, \
    record_generate_input_failure, start_input_generation_task, start_loss_generation_task, record_sub_task_start, \
    record_sub_task_success, record_sub_task_failure, chord_error_callback
from .fakes import fake_analysis, fake_analysis_task_status
=======
try:
    from hypothesis._strategies import sampled_from
except ModuleNotFoundError:
    from hypothesis.strategies import sampled_from

from ..models import Analysis
from ...auth.tests.fakes import fake_user
from ..tasks import record_run_analysis_result, record_run_analysis_failure, record_generate_input_result, record_generate_input_failure
from .fakes import fake_analysis
>>>>>>> 04982c88

# Override default deadline for all tests to 8s
settings.register_profile("ci", deadline=800.0)
settings.load_profile("ci")


class RunAnalysisSuccess(TestCase):
    @given(
        output_location=text(min_size=1, max_size=10, alphabet=string.ascii_letters),
        log_location=text(min_size=1, max_size=10, alphabet=string.ascii_letters),
        traceback_location=text(min_size=1, max_size=10, alphabet=string.ascii_letters),
        return_code=sampled_from([0, 1])
    )
    def test_output_file_and_status_are_updated(self, output_location, log_location, traceback_location, return_code):
        expected_status = Analysis.status_choices.RUN_COMPLETED if return_code == 0 else Analysis.status_choices.RUN_ERROR

        with TemporaryDirectory() as d:
            with override_settings(MEDIA_ROOT=d):
                initiator = fake_user()
                analysis = fake_analysis()
                Path(d, output_location).touch()
                Path(d, log_location).touch()
                Path(d, traceback_location).touch()

                record_run_analysis_result(
                    (
                        os.path.join(d, output_location),
                        os.path.join(d, traceback_location),
                        os.path.join(d, log_location),
                        return_code,
                    ),
                    analysis.pk,
                    initiator.pk,
                )

                analysis.refresh_from_db()

                if return_code == 0:
                    self.assertEqual(analysis.output_file.filename, output_location)
                    self.assertEqual(analysis.output_file.content_type, 'application/gzip')
                    self.assertEqual(analysis.output_file.creator, initiator)
                else:
                      self.assertEqual(analysis.output_file, None)

                self.assertEqual(analysis.run_log_file.filename, log_location)
                self.assertEqual(analysis.run_log_file.content_type, 'application/gzip')
                self.assertEqual(analysis.run_log_file.creator, initiator)

                self.assertEqual(analysis.run_traceback_file.filename, traceback_location)
                self.assertEqual(analysis.run_traceback_file.content_type, 'text/plain')
                self.assertEqual(analysis.run_traceback_file.creator, initiator)

                self.assertEqual(analysis.status, expected_status)


class RunAnalysisFailure(TestCase):
    @given(traceback=text(min_size=1, max_size=10, alphabet=string.ascii_letters))
    def test_output_tracebackfile__and_status_are_updated(self, traceback):
        with TemporaryDirectory() as d:
            with override_settings(MEDIA_ROOT=d):
                initiator = fake_user()
                analysis = fake_analysis()

                record_run_analysis_failure(None, None, traceback, analysis.pk, initiator.pk)

                analysis.refresh_from_db()

                self.assertEqual(analysis.run_traceback_file.file.read(), traceback.encode())
                self.assertEqual(analysis.run_traceback_file.content_type, 'text/plain')
                self.assertEqual(analysis.run_traceback_file.creator, initiator)
                self.assertEqual(analysis.status, analysis.status_choices.RUN_ERROR)
                self.assertTrue(isinstance(analysis.task_finished, datetime.datetime))


class GenerateInputsSuccess(TestCase):
    @given(
        input_location=text(min_size=1, max_size=10, alphabet=string.ascii_letters),
        lookup_error_fp=text(min_size=1, max_size=10, alphabet=string.ascii_letters),
        lookup_success_fp=text(min_size=1, max_size=10, alphabet=string.ascii_letters),
        lookup_validation_fp=text(min_size=1, max_size=10, alphabet=string.ascii_letters),
        summary_levels_fp=text(min_size=1, max_size=10, alphabet=string.ascii_letters),
        traceback_fp=text(min_size=1, max_size=10, alphabet=string.ascii_letters),
    )
    def test_input_file_lookup_files_and_status_are_updated(self, input_location, lookup_error_fp, lookup_success_fp, lookup_validation_fp, summary_levels_fp, traceback_fp):
        with TemporaryDirectory() as d:
            with override_settings(MEDIA_ROOT=d):
                Path(d, input_location).touch()
                Path(d, lookup_error_fp).touch()
                Path(d, lookup_success_fp).touch()
                Path(d, lookup_validation_fp).touch()
                Path(d, summary_levels_fp).touch()
                Path(d, traceback_fp).touch()

                initiator = fake_user()
                analysis = fake_analysis()
<<<<<<< HEAD

                generate_input_success({
                    'output_location': input_location,
                    'log_location': None,
                    'error_location': None,
                    'return_code': 0,
                    'lookup_error_location': lookup_error_fp,
                    'lookup_success_location': lookup_success_fp,
                    'lookup_validation_location': lookup_validation_fp,
                    'summary_levels_location': summary_levels_fp
                }, analysis.pk, initiator.pk)
=======
                return_code = 0

                record_generate_input_result((
                    os.path.join(d, input_location), 
                    os.path.join(d, lookup_error_fp), 
                    os.path.join(d, lookup_success_fp), 
                    os.path.join(d, lookup_validation_fp), 
                    os.path.join(d, summary_levels_fp), 
                    os.path.join(d, traceback_fp), 
                    return_code), analysis.pk, initiator.pk)
>>>>>>> 04982c88
                analysis.refresh_from_db()

                self.assertEqual(analysis.input_file.filename, input_location)
                self.assertEqual(analysis.input_file.content_type, 'application/gzip')
                self.assertEqual(analysis.input_file.creator, initiator)

                self.assertEqual(analysis.lookup_errors_file.filename, lookup_error_fp)
                self.assertEqual(analysis.lookup_errors_file.content_type, 'text/csv')
                self.assertEqual(analysis.lookup_errors_file.creator, initiator)

                self.assertEqual(analysis.lookup_success_file.filename, lookup_success_fp)
                self.assertEqual(analysis.lookup_success_file.content_type, 'text/csv')
                self.assertEqual(analysis.lookup_success_file.creator, initiator)

                self.assertEqual(analysis.lookup_validation_file.filename, lookup_validation_fp)
                self.assertEqual(analysis.lookup_validation_file.content_type, 'application/json')
                self.assertEqual(analysis.lookup_validation_file.creator, initiator)

                self.assertEqual(analysis.summary_levels_file.filename, summary_levels_fp)
                self.assertEqual(analysis.summary_levels_file.content_type, 'application/json')
                self.assertEqual(analysis.summary_levels_file.creator, initiator)

                self.assertEqual(analysis.status, analysis.status_choices.READY)
                self.assertTrue(isinstance(analysis.task_finished, datetime.datetime))


class GenerateInputsFailure(TestCase):
    @given(traceback=text(min_size=1, max_size=10, alphabet=string.ascii_letters))
    def test_input_generation_traceback_file_and_status_are_updated(self, traceback):
        with TemporaryDirectory() as d:
            with override_settings(MEDIA_ROOT=d):
                initiator = fake_user()
                analysis = fake_analysis()

                record_generate_input_failure(None, None, traceback, analysis.pk, initiator.pk)

                analysis.refresh_from_db()

                self.assertEqual(analysis.input_generation_traceback_file.file.read(), traceback.encode())
                self.assertEqual(analysis.input_generation_traceback_file.content_type, 'text/plain')
                self.assertEqual(analysis.input_generation_traceback_file.creator, initiator)
                self.assertEqual(analysis.status, analysis.status_choices.INPUTS_GENERATION_ERROR)
                self.assertTrue(isinstance(analysis.task_finished, datetime.datetime))


class StartInputGenerationTask(TestCase):
    def test_generate_inputs_is_called_on_task_controller(self):
        analysis = fake_analysis()
        initiator = fake_user()


        task_controller = Mock()
        with patch('src.server.oasisapi.analyses.tasks.get_analysis_task_controller', return_value=task_controller):
            start_input_generation_task(analysis.pk, initiator.pk)

        analysis.refresh_from_db()

        self.assertEqual(analysis.status, Analysis.status_choices.INPUTS_GENERATION_STARTED)
        task_controller.generate_inputs.assert_called_once_with(analysis, initiator)


class StartLossGenerationTask(TestCase):
    def test_generate_losses_is_called_on_task_controller(self):
        analysis = fake_analysis()
        initiator = fake_user()

        task_controller = Mock()
        with patch('src.server.oasisapi.analyses.tasks.get_analysis_task_controller', return_value=task_controller):
            start_loss_generation_task(analysis.pk, initiator.pk)

        analysis.refresh_from_db()

        self.assertEqual(analysis.status, Analysis.status_choices.RUN_STARTED)
        task_controller.generate_losses.assert_called_once_with(analysis, initiator)


class RecordSubTaskStart(TestCase):
    def test_subtask_status_does_not_yet_exist___status_is_created_in_started_state(self):
        _now = now()
        analysis = fake_analysis()
        task_id = uuid4().hex

        with freeze_time(_now):
            record_sub_task_start(analysis.pk, task_id, 'some_queue')

        status = AnalysisTaskStatus.objects.get(analysis=analysis, task_id=task_id)

        self.assertEqual(status.status, AnalysisTaskStatus.status_choices.STARTED)
        self.assertEqual(status.start_time, _now)
        self.assertEqual(status.queue_time, _now)

    def test_subtask_status_does_already_exists___status_is_updated_to_started_state(self):
        _now = now()
        with freeze_time(_now - datetime.timedelta(hours=1)):
            status = fake_analysis_task_status()

        with freeze_time(_now):
            record_sub_task_start(status.analysis.pk, status.task_id, 'some_queue')

        status.refresh_from_db()

        self.assertEqual(status.status, AnalysisTaskStatus.status_choices.STARTED)
        self.assertEqual(status.start_time, _now)
        self.assertEqual(status.queue_time, _now - datetime.timedelta(hours=1))


class RecordSubTaskSuccess(TestCase):
    @given(
        output_content=text(min_size=1, max_size=10, alphabet=string.ascii_letters),
        error_content=text(min_size=1, max_size=10, alphabet=string.ascii_letters),
    )
    def test_subtask_status_already_exist___status_is_updated_in_completed_state_with_log_files_set(
            self,
            output_content,
            error_content):
        task_id = uuid4().hex
        task_request_mock = Mock()
        task_request_mock.parent_id = task_id

        _now = now()
        with freeze_time(_now - datetime.timedelta(hours=1)):
            status = fake_analysis_task_status(task_id=task_id)

        with TemporaryDirectory() as d, patch('celery.app.task.Context', return_value=task_request_mock):
            with override_settings(MEDIA_ROOT=d):
                log_path = os.path.join(d, uuid4().hex)
                with open(log_path, 'w') as f:
                    f.write(output_content)

                error_path = os.path.join(d, uuid4().hex)
                with open(error_path, 'w') as f:
                    f.write(error_content)

                with freeze_time(_now):
                    record_sub_task_success(
                        {
                            'log_location': log_path,
                            'error_location': error_path,
                        },
                        status.analysis.pk,
                        fake_user().id,
                    )

                status.refresh_from_db()

                self.assertEqual(status.status, AnalysisTaskStatus.status_choices.COMPLETED)
                self.assertEqual(status.queue_time, _now - datetime.timedelta(hours=1))
                self.assertEqual(status.end_time, _now)
                self.assertEqual(status.output_log.read().decode(), output_content)
                self.assertEqual(status.error_log.read().decode(), error_content)


class RecordSubTaskFailure(TestCase):
    @given(
        error_content=text(min_size=1, max_size=10, alphabet=string.ascii_letters),
    )
    def test_subtask_status_already_exist___status_is_updated_in_completed_state_with_log_files_set(
            self,
            error_content):
        task_id = uuid4().hex
        task_request_mock = Mock()
        task_request_mock.parent_id = task_id

        _now = now()
        with freeze_time(_now - datetime.timedelta(hours=1)):
            status = fake_analysis_task_status(task_id=task_id)

        with TemporaryDirectory() as d, patch('celery.app.task.Context', return_value=task_request_mock):
            with override_settings(MEDIA_ROOT=d):
                with freeze_time(_now):
                    record_sub_task_failure(
                        Mock(),
                        Mock(),
                        error_content,
                        status.analysis.pk,
                        fake_user().id,
                    )

                status.refresh_from_db()

                self.assertEqual(status.status, AnalysisTaskStatus.status_choices.ERROR)
                self.assertEqual(status.queue_time, _now - datetime.timedelta(hours=1))
                self.assertEqual(status.end_time, _now)
                self.assertEqual(status.error_log.read().decode(), error_content)


class ChordErrorCallback(TestCase):
    def test_analysis_fails___all_queued_and_started_tasks_are_revoked(self):
        _now = now()
        queued_time = _now - datetime.timedelta(hours=1)
        analysis = fake_analysis()

        with freeze_time(queued_time):
            queued = fake_analysis_task_status(
                analysis=analysis,
                status=AnalysisTaskStatus.status_choices.QUEUED
            )
            running = fake_analysis_task_status(
                analysis=analysis,
                status=AnalysisTaskStatus.status_choices.STARTED,
                start_time=_now - datetime.timedelta(minutes=40),
            )
            completed = fake_analysis_task_status(
                analysis=analysis,
                status=AnalysisTaskStatus.status_choices.COMPLETED,
                start_time=_now - datetime.timedelta(minutes=30),
                end_time=_now - datetime.timedelta(minutes=3),
            )
            errored = fake_analysis_task_status(
                analysis=analysis,
                status=AnalysisTaskStatus.status_choices.ERROR,
                start_time=_now - datetime.timedelta(minutes=20),
                end_time=_now - datetime.timedelta(minutes=2),
            )
            cancelled = fake_analysis_task_status(
                analysis=analysis,
                status=AnalysisTaskStatus.status_choices.CANCELLED,
                start_time=_now - datetime.timedelta(minutes=10),
                end_time=_now - datetime.timedelta(minutes=1),
            )

        with freeze_time(_now), patch('src.server.oasisapi.analyses.tasks.celery_app.control.revoke') as revoke_mock:
            chord_error_callback(analysis.id)

            revoke_mock.assert_called_once_with({queued.task_id, running.task_id}, terminate=True)

            queued.refresh_from_db()
            running.refresh_from_db()
            completed.refresh_from_db()
            errored.refresh_from_db()
            cancelled.refresh_from_db()

            self.assertEqual(queued.queue_time, _now - datetime.timedelta(hours=1))
            self.assertEqual(queued.end_time, _now)
            self.assertEqual(queued.status, AnalysisTaskStatus.status_choices.CANCELLED)

            self.assertEqual(running.queue_time, _now - datetime.timedelta(hours=1))
            self.assertEqual(running.start_time, _now - datetime.timedelta(minutes=40))
            self.assertEqual(running.end_time, _now)
            self.assertEqual(running.status, AnalysisTaskStatus.status_choices.CANCELLED)

            self.assertEqual(completed.queue_time, _now - datetime.timedelta(hours=1))
            self.assertEqual(completed.start_time, _now - datetime.timedelta(minutes=30))
            self.assertEqual(completed.end_time, _now - datetime.timedelta(minutes=3))
            self.assertEqual(completed.status, AnalysisTaskStatus.status_choices.COMPLETED)

            self.assertEqual(errored.queue_time, _now - datetime.timedelta(hours=1))
            self.assertEqual(errored.start_time, _now - datetime.timedelta(minutes=20))
            self.assertEqual(errored.end_time, _now - datetime.timedelta(minutes=2))
            self.assertEqual(errored.status, AnalysisTaskStatus.status_choices.ERROR)

            self.assertEqual(cancelled.queue_time, _now - datetime.timedelta(hours=1))
            self.assertEqual(cancelled.start_time, _now - datetime.timedelta(minutes=10))
            self.assertEqual(cancelled.end_time, _now - datetime.timedelta(minutes=1))
            self.assertEqual(cancelled.status, AnalysisTaskStatus.status_choices.CANCELLED)<|MERGE_RESOLUTION|>--- conflicted
+++ resolved
@@ -14,7 +14,6 @@
 from hypothesis.strategies import text
 from pathlib2 import Path
 
-<<<<<<< HEAD
 from ..models import Analysis, AnalysisTaskStatus
 from ..task_controller import BaseController, TaskParams
 from ...auth.tests.fakes import fake_user
@@ -22,17 +21,6 @@
     record_generate_input_failure, start_input_generation_task, start_loss_generation_task, record_sub_task_start, \
     record_sub_task_success, record_sub_task_failure, chord_error_callback
 from .fakes import fake_analysis, fake_analysis_task_status
-=======
-try:
-    from hypothesis._strategies import sampled_from
-except ModuleNotFoundError:
-    from hypothesis.strategies import sampled_from
-
-from ..models import Analysis
-from ...auth.tests.fakes import fake_user
-from ..tasks import record_run_analysis_result, record_run_analysis_failure, record_generate_input_result, record_generate_input_failure
-from .fakes import fake_analysis
->>>>>>> 04982c88
 
 # Override default deadline for all tests to 8s
 settings.register_profile("ci", deadline=800.0)
@@ -128,7 +116,6 @@
 
                 initiator = fake_user()
                 analysis = fake_analysis()
-<<<<<<< HEAD
 
                 generate_input_success({
                     'output_location': input_location,
@@ -140,18 +127,6 @@
                     'lookup_validation_location': lookup_validation_fp,
                     'summary_levels_location': summary_levels_fp
                 }, analysis.pk, initiator.pk)
-=======
-                return_code = 0
-
-                record_generate_input_result((
-                    os.path.join(d, input_location), 
-                    os.path.join(d, lookup_error_fp), 
-                    os.path.join(d, lookup_success_fp), 
-                    os.path.join(d, lookup_validation_fp), 
-                    os.path.join(d, summary_levels_fp), 
-                    os.path.join(d, traceback_fp), 
-                    return_code), analysis.pk, initiator.pk)
->>>>>>> 04982c88
                 analysis.refresh_from_db()
 
                 self.assertEqual(analysis.input_file.filename, input_location)
