--- conflicted
+++ resolved
@@ -609,13 +609,6 @@
 
 @celery_app.task(bind=True, name='cleanup_input_generation_on_error')
 def cleanup_input_generation_on_error(self, analysis_pk, *args, **kwargs):
-<<<<<<< HEAD
-    media_root = settings.MEDIA_ROOT
-    directories = chain(
-        glob(os.path.join(media_root, f'input-generation-oasis-files-dir-{analysis_pk}-*')),
-        glob(os.path.join(media_root, f'input-generation-input-data-dir-{analysis_pk}-*')),
-    )
-=======
     if not settings.getboolean('worker', 'KEEP_RUN_DIR', fallback=False):
         media_root = settings.get('worker', 'media_root')
 
@@ -636,7 +629,6 @@
             glob(os.path.join(media_root, f'loss-generation-oasis-files-dir-{analysis_pk}-*')),
             glob(os.path.join(media_root, f'loss-generation-input-data-dir-{analysis_pk}-*')),
         )
->>>>>>> f1478c1c
 
         for p in directories:
             rmtree(p)
